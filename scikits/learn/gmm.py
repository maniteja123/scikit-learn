"""
Gaussian Mixture Models
"""

# Author: Ron Weiss <ronweiss@gmail.com>
#         Fabian Pedregosa <fabian.pedregosa@inria.fr>
#

import itertools

import numpy as np
from scipy import cluster

from .base import BaseEstimator

#######################################################
#
# This module is experimental. It is meant to replace
# the em module, but before that happens, some work
# must be done:
#
#   - migrate the plotting methods from em (see
#     em.gauss_mix.GM.plot)
#   - profile and benchmark
#   - adopt naming scheme used in other modules (svm, glm)
#     for estimated parameters (trailing underscore, etc.)
#
#######################################################


def logsum(A, axis=None):
    """Computes the sum of A assuming A is in the log domain.

    Returns log(sum(exp(A), axis)) while minimizing the possibility of
    over/underflow.
    """
    Amax = A.max(axis)
    if axis and A.ndim > 1:
        shape = list(A.shape)
        shape[axis] = 1
        Amax.shape = shape
    Asum = np.log(np.sum(np.exp(A - Amax), axis))
    Asum += Amax.reshape(Asum.shape)
    if axis:
        # Look out for underflow.
        Asum[np.isnan(Asum)] = - np.Inf
    return Asum


def normalize(A, axis=None):
    A += np.finfo(float).eps
    Asum = A.sum(axis)
    if axis and A.ndim > 1:
        # Make sure we don't divide by zero.
        Asum[Asum == 0] = 1
        shape = list(A.shape)
        shape[axis] = 1
        Asum.shape = shape
    return A / Asum


def lmvnpdf(obs, means, covars, cvtype='diag'):
    """Compute the log probability under a multivariate Gaussian distribution.

    Parameters
    ----------
    obs : array_like, shape (O, D)
        List of D-dimensional data points.  Each row corresponds to a
        single data point.
    means : array_like, shape (C, D)
        List of D-dimensional mean vectors for C Gaussians.  Each row
        corresponds to a single mean vector.
    covars : array_like
        List of C covariance parameters for each Gaussian.  The shape
        depends on `cvtype`:
            (C,)      if 'spherical',
            (D, D)    if 'tied',
            (C, D)    if 'diag',
            (C, D, D) if 'full'
    cvtype : string
        Type of the covariance parameters.  Must be one of
        'spherical', 'tied', 'diag', 'full'.  Defaults to 'diag'.

    Returns
    -------
    lpr : array_like, shape (O, C)
        Array containing the log probabilities of each data point in
        `obs` under each of the C multivariate Gaussian distributions.
    """
    lmvnpdf_dict = {'spherical': _lmvnpdfspherical,
                    'tied': _lmvnpdftied,
                    'diag': _lmvnpdfdiag,
                    'full': _lmvnpdffull}
    return lmvnpdf_dict[cvtype](obs, means, covars)


def sample_gaussian(mean, covar, cvtype='diag', n=1):
    """Generate random samples from a Gaussian distribution.

    Parameters
    ----------
    mean : array_like, shape (n_dim,)
        Mean of the distribution.
    covars : array_like
        Covariance of the distribution.  The shape depends on `cvtype`:
            scalar  if 'spherical',
            (D)     if 'diag',
            (D, D)  if 'tied', or 'full'
    cvtype : string
        Type of the covariance parameters.  Must be one of
        'spherical', 'tied', 'diag', 'full'.  Defaults to 'diag'.
    n : int
        Number of samples to generate.

    Returns
    -------
    obs : array, shape (n, n_dim)
        Randomly generated sample
    """
    ndim = len(mean)
    rand = np.random.randn(ndim, n)
    if n == 1:
        rand.shape = (ndim,)

    if cvtype == 'spherical':
        rand *= np.sqrt(covar)
    elif cvtype == 'diag':
        rand = np.dot(np.diag(np.sqrt(covar)), rand)
    else:
        U, s, V = np.linalg.svd(covar)
        sqrtS = np.diag(np.sqrt(s))
        sqrt_covar = np.dot(U, np.dot(sqrtS, V))
        rand = np.dot(sqrt_covar, rand)

    return (rand.T + mean).T


class GMM(BaseEstimator):
    """Gaussian Mixture Model

    Representation of a Gaussian mixture model probability distribution.
    This class allows for easy evaluation of, sampling from, and
    maximum-likelihood estimation of the parameters of a GMM distribution.

    Attributes
    ----------
    cvtype : string (read-only)
        String describing the type of covariance parameters used by
        the GMM.  Must be one of 'spherical', 'tied', 'diag', 'full'.
    n_dim : int (read-only)
        Dimensionality of the Gaussians.
    n_states : int (read-only)
        Number of states (mixture components).
    weights : array, shape (`n_states`,)
        Mixing weights for each mixture component.
    means : array, shape (`n_states`, `n_dim`)
        Mean parameters for each mixture component.
    covars : array
        Covariance parameters for each mixture component.  The shape
        depends on `cvtype`:
            (`n_states`,)                   if 'spherical',
            (`n_dim`, `n_dim`)              if 'tied',
            (`n_states`, `n_dim`)           if 'diag',
            (`n_states`, `n_dim`, `n_dim`)  if 'full'
    labels : list, len `n_states`
        Optional labels for each mixture component.

    Methods
    -------
    decode(X)
        Find most likely mixture components for each point in `X`.
    eval(X)
        Compute the log likelihood of `X` under the model and the
        posterior distribution over mixture components.
    fit(X)
        Estimate model parameters from `X` using the EM algorithm.
    predict(X)
        Like decode, find most likely mixtures components for each
        observation in `X`.
    rvs(n=1)
        Generate `n` samples from the model.
    score(X)
        Compute the log likelihood of `X` under the model.

    Examples
    --------
    >>> import numpy as np
    >>> from scikits.learn.gmm import GMM
    >>> g = GMM(n_states=2, n_dim=1)
    >>> # The initial parameters are fixed.
    >>> np.round(g.weights, 2)
    array([ 0.5,  0.5])
    >>> np.round(g.means, 2)
    array([[ 0.],
           [ 0.]])
    >>> np.round(g.covars, 2)
    ... #doctest: +NORMALIZE_WHITESPACE
    array([[[ 1.]],
<<<<<<< HEAD
    <BLANKLINE>
=======
>>>>>>> bb2e0663
           [[ 1.]]])

    >>> # Generate random observations with two modes centered on 0
    >>> # and 10 to use for training.
    >>> np.random.seed(0)
    >>> obs = np.concatenate((np.random.randn(100, 1),
    ...                       10 + np.random.randn(300, 1)))
<<<<<<< HEAD
    >>> g.fit(obs) #doctest: +ELLIPSIS
    GMM(n_dim=1, cvtype='diag',
      means=array([[ ...],
           [ ...]]),
      covars=[array([[ ...]]), array([[ ...]])], n_states=2,
      weights=array([ 0.75,  0.25]))
=======
    >>> g.fit(obs)
    ... #doctest: +NORMALIZE_WHITESPACE
    GMM(n_dim=1, cvtype='diag',
        means=array([[ 9.94199],
                     [ 0.05981]]),
        covars=[array([[ 0.96081]]), array([[ 1.01683]])], n_states=2,
        weights=array([ 0.75,  0.25]))
>>>>>>> bb2e0663

    >>> np.round(g.weights, 2)
    array([ 0.75,  0.25])
    >>> np.round(g.means, 2)
    array([[ 9.94],
           [ 0.06]])
    >>> np.round(g.covars, 2)
    ... #doctest: +NORMALIZE_WHITESPACE
    array([[[ 0.96]],
           [[ 1.02]]])
    >>> g.predict([[0], [2], [9], [10]])
    array([1, 1, 0, 0])
    >>> np.round(g.score([[0], [2], [9], [10]]), 2)
    array([-2.32, -4.16, -1.65, -1.19])

    >>> # Refit the model on new data (initial parameters remain the
    >>> #same), this time with an even split between the two modes.
    >>> g.fit(20 * [[0]] +  20 * [[10]])
    ... #doctest: +NORMALIZE_WHITESPACE
    GMM(n_dim=1, cvtype='diag',
<<<<<<< HEAD
      means=array([[ 10.],
           [  0.]]),
      covars=[array([[ 0.001]]), array([[ 0.001]])], n_states=2,
      weights=array([ 0.5,  0.5]))
=======
        means=array([[ 10.],
                     [  0.]]),
        covars=[array([[ 0.001]]), array([[ 0.001]])], n_states=2,
        weights=array([ 0.5,  0.5]))
>>>>>>> bb2e0663

    >>> np.round(g.weights, 2)
    array([ 0.5,  0.5])
    """

    def __init__(self, n_states=1, n_dim=1, cvtype='diag', weights=None,
                 means=None, covars=None):
        """Create a Gaussian mixture model

        Initializes parameters such that every mixture component has
        zero mean and identity covariance.

        Parameters
        ----------
        n_states : int
            Number of mixture components.
        n_dim : int
            Dimensionality of the mixture components.
        cvtype : string (read-only)
            String describing the type of covariance parameters to
            use.  Must be one of 'spherical', 'tied', 'diag', 'full'.
            Defaults to 'diag'.
        """

        self._n_states = n_states
        self._n_dim = n_dim
        self._cvtype = cvtype

        if not cvtype in ['spherical', 'tied', 'diag', 'full']:
            raise ValueError('bad cvtype')

        if weights is None:
            weights = np.tile(1.0 / n_states, n_states)
        self.weights = weights

        if means is None:
            means = np.zeros((n_states, n_dim))
        self.means = means

        if covars is None:
            covars = _distribute_covar_matrix_to_match_cvtype(
                np.eye(n_dim), cvtype, n_states)
        self.covars = covars

        self.labels = [None] * n_states

    # Read-only properties.
    @property
    def cvtype(self):
        """Covariance type of the model.

        Must be one of 'spherical', 'tied', 'diag', 'full'.
        """
        return self._cvtype

    @property
    def n_dim(self):
        """Dimensionality of the mixture components."""
        return self._n_dim

    @property
    def n_states(self):
        """Number of mixture components in the model."""
        return self._n_states

    def _get_covars(self):
        """Return covars as a full matrix."""
        if self.cvtype == 'full':
            return self._covars
        elif self.cvtype == 'diag':
            return [np.diag(cov) for cov in self._covars]
        elif self.cvtype == 'tied':
            return [self._covars] * self._n_states
        elif self.cvtype == 'spherical':
            return [np.eye(self._n_states) * f for f in self._covars]

    def _set_covars(self, covars):
        covars = np.asanyarray(covars)
        _validate_covars(covars, self._cvtype, self._n_states, self._n_dim)
        self._covars = covars

    covars = property(_get_covars, _set_covars)

    def _get_means(self):
        """Mean parameters for each mixture component."""
        return self._means

    def _set_means(self, means):
        means = np.asarray(means)
        if means.shape != (self._n_states, self._n_dim):
            raise ValueError('means must have shape (n_states, n_dim)')
        self._means = means.copy()

    means = property(_get_means, _set_means)

    def _get_weights(self):
        """Mixing weights for each mixture component."""
        return np.exp(self._log_weights)

    def _set_weights(self, weights):
        if len(weights) != self._n_states:
            raise ValueError('weights must have length n_states')
        if not np.allclose(np.sum(weights), 1.0):
            raise ValueError('weights must sum to 1.0')

        self._log_weights = np.log(np.asarray(weights).copy())

    weights = property(_get_weights, _set_weights)

    def eval(self, obs):
        """Evaluate the model on data

        Compute the log probability of `obs` under the model and
        return the posterior distribution (responsibilities) of each
        mixture component for each element of `obs`.

        Parameters
        ----------
        obs : array_like, shape (n, n_dim)
            List of n_dim-dimensional data points.  Each row corresponds to a
            single data point.

        Returns
        -------
        logprob : array_like, shape (n,)
            Log probabilities of each data point in `obs`
        posteriors: array_like, shape (n, n_states)
            Posterior probabilities of each mixture component for each
            observation
        """
        obs = np.asanyarray(obs)
        lpr = (lmvnpdf(obs, self._means, self._covars, self._cvtype)
               + self._log_weights)
        logprob = logsum(lpr, axis=1)
        posteriors = np.exp(lpr - logprob[:,np.newaxis])
        return logprob, posteriors

    def score(self, obs):
        """Compute the log probability under the model.

        Parameters
        ----------
        obs : array_like, shape (n, n_dim)
            List of n_dim-dimensional data points.  Each row corresponds to a
            single data point.

        Returns
        -------
        logprob : array_like, shape (n,)
            Log probabilities of each data point in `obs`
        """
        logprob, posteriors = self.eval(obs)
        return logprob

    def decode(self, obs):
        """Find most likely mixture components for each point in `obs`.

        Parameters
        ----------
        obs : array_like, shape (n, n_dim)
            List of n_dim-dimensional data points.  Each row corresponds to a
            single data point.

        Returns
        -------
        logprobs : array_like, shape (n,)
            Log probability of each point in `obs` under the model.
        components : array_like, shape (n,)
            Index of the most likelihod mixture components for each observation
        """
        logprob, posteriors = self.eval(obs)
        return logprob, posteriors.argmax(axis=1)

    def predict(self, X):
        """Predict label for data.

        Parameters
        ----------
        X : array-like, shape = [n_samples, n_features]

        Returns
        -------
        C : array, shape = [n_samples]
        """
        logprob, components = self.decode(X)
        return components

    def rvs(self, n=1):
        """Generate random samples from the model.

        Parameters
        ----------
        n : int
            Number of samples to generate.

        Returns
        -------
        obs : array_like, shape (n, n_dim)
            List of samples
        """
        weight_pdf = self.weights
        weight_cdf = np.cumsum(weight_pdf)

        obs = np.empty((n, self._n_dim))
        for x in xrange(n):
            rand = np.random.rand()
            c = (weight_cdf > rand).argmax()
            if self._cvtype == 'tied':
                cv = self._covars
            else:
                cv = self._covars[c]
            obs[x] = sample_gaussian(self._means[c], cv, self._cvtype)
        return obs

    def fit(self, X, n_iter=10, min_covar=1e-3, thresh=1e-2, params='wmc',
            init_params='wmc', **kwargs):
        """Estimate model parameters with the expectation-maximization
        algorithm.

        A initialization step is performed before entering the em
        algorithm. If you want to avoid this step, set the keyword
        argument init_params to the empty string ''. Likewise, if you
        would like just to do an initialization, call this method with
        n_iter=0.

        Parameters
        ----------
        X : array_like, shape (n, n_dim)
            List of n_dim-dimensional data points.  Each row corresponds to a
            single data point.
        n_iter : int, optional
            Number of EM iterations to perform.
        min_covar : float, optional
            Floor on the diagonal of the covariance matrix to prevent
            overfitting.  Defaults to 1e-3.
        thresh : float, optional
            Convergence threshold.
        params : string, optional
            Controls which parameters are updated in the training
            process.  Can contain any combination of 'w' for weights,
            'm' for means, and 'c' for covars.  Defaults to 'wmc'.
        init_params : string, optional
            Controls which parameters are updated in the initialization
            process.  Can contain any combination of 'w' for weights,
            'm' for means, and 'c' for covars.  Defaults to 'wmc'.
        kwargs : keyword, optional
            Keyword arguments passed to scipy.cluster.vq.kmeans2
        """

        ## initialization step

        X = np.asanyarray(X, dtype=np.float64)

        if 'm' in init_params:
            if not 'minit' in kwargs:
                kwargs.update({'minit': 'points'})
            self._means, tmp = cluster.vq.kmeans2(X, self._n_states, **kwargs)

        if 'w' in init_params:
            self.weights = np.tile(1.0 / self._n_states, self._n_states)

        if 'c' in init_params:
            cv = np.cov(X.T)
            if not cv.shape:
                cv.shape = (1, 1)
            self._covars = _distribute_covar_matrix_to_match_cvtype(
                cv, self._cvtype, self._n_states)

        # EM algorithm
        logprob = []
        for i in xrange(n_iter):
            # Expectation step
            curr_logprob, posteriors = self.eval(X)
            logprob.append(curr_logprob.sum())

            # Check for convergence.
            if i > 0 and abs(logprob[-1] - logprob[-2]) < thresh:
                break

            # Maximization step
            self._do_mstep(X, posteriors, params, min_covar)

        return self

    def _do_mstep(self, X, posteriors, params, min_covar=0):
            w = posteriors.sum(axis=0)
            avg_obs = np.dot(posteriors.T, X)
            norm = 1.0 / (w[:,np.newaxis] + 1e-200)

            if 'w' in params:
                self._log_weights = np.log(w / w.sum())
            if 'm' in params:
                self._means = avg_obs * norm
            if 'c' in params:
                covar_mstep_func = _covar_mstep_funcs[self._cvtype]
                self._covars = covar_mstep_func(self, X, posteriors,
                                                avg_obs, norm, min_covar)

            return w


##
## some helper routines
##


def _lmvnpdfdiag(obs, means=0.0, covars=1.0):
    nobs, ndim = obs.shape
    # (x-y).T A (x-y) = x.T A x - 2x.T A y + y.T A y
    #lpr = -0.5 * (np.tile((np.sum((means**2) / covars, 1)
    #                  + np.sum(np.log(covars), 1))[np.newaxis,:], (nobs,1))
    lpr = -0.5 * (ndim * np.log(2 * np.pi) + np.sum(np.log(covars), 1)
                  + np.sum((means ** 2) / covars, 1)
                  - 2 * np.dot(obs, (means / covars).T)
                  + np.dot(obs ** 2, (1.0 / covars).T))
    return lpr


def _lmvnpdfspherical(obs, means=0.0, covars=1.0):
    cv = covars.copy()
    if covars.ndim == 1:
        cv = cv[:,np.newaxis]
    return _lmvnpdfdiag(obs, means, np.tile(cv, (1, obs.shape[-1])))


def _lmvnpdftied(obs, means, covars):
    nobs, ndim = obs.shape
    # (x-y).T A (x-y) = x.T A x - 2x.T A y + y.T A y
    icv = np.linalg.inv(covars)
    lpr = -0.5 * (ndim * np.log(2 * np.pi) + np.log(np.linalg.det(covars))
                  + np.sum(obs * np.dot(obs, icv), 1)[:,np.newaxis]
                  - 2 * np.dot(np.dot(obs, icv), means.T)
                  + np.sum(means * np.dot(means, icv), 1))
    return lpr


def _lmvnpdffull(obs, means, covars):
    # FIXME: this representation of covars is going to lose for caching
    nobs, ndim = obs.shape
    nmix = len(means)
    lpr = np.empty((nobs,nmix))
    for c, (mu, cv) in enumerate(itertools.izip(means, covars)):
        icv = np.linalg.inv(cv)
        lpr[:,c] = -0.5 * (ndim * np.log(2 * np.pi)
                           + np.log(np.linalg.det(cv)))
        for o, currobs in enumerate(obs):
            dzm = (currobs - mu)
            lpr[o,c] += -0.5 * np.dot(np.dot(dzm, icv), dzm.T)
        #dzm = (obs - mu)
        #lpr[:,c] = -0.5 * (np.dot(np.dot(dzm, np.linalg.inv(cv)), dzm.T)
        #                   + np.log(2 * np.pi) + np.linalg.det(cv)).diagonal()
    return lpr


def _validate_covars(covars, cvtype, nmix, ndim):
    if cvtype == 'spherical':
        if len(covars) != nmix:
            raise ValueError("'spherical' covars must have length nmix")
        elif np.any(covars <= 0):
            raise ValueError("'spherical' covars must be non-negative")
    elif cvtype == 'tied':
        if covars.shape != (ndim, ndim):
            raise ValueError("'tied' covars must have shape (ndim, ndim)")
        elif (not np.allclose(covars, covars.T)
              or np.any(np.linalg.eigvalsh(covars) <= 0)):
            raise ValueError("'tied' covars must be symmetric, "
                             "positive-definite")
    elif cvtype == 'diag':
        if covars.shape != (nmix, ndim):
            raise ValueError("'diag' covars must have shape (nmix, ndim)")
        elif np.any(covars <= 0):
            raise ValueError("'diag' covars must be non-negative")
    elif cvtype == 'full':
        if covars.shape != (nmix, ndim, ndim):
            raise ValueError("'full' covars must have shape "
                             "(nmix, ndim, ndim)")
        for n,cv in enumerate(covars):
            if (not np.allclose(cv, cv.T)
                or np.any(np.linalg.eigvalsh(cv) <= 0)):
                raise ValueError("component %d of 'full' covars must be "
                                 "symmetric, positive-definite" % n)


def _distribute_covar_matrix_to_match_cvtype(tiedcv, cvtype, n_states):
    if cvtype == 'spherical':
        cv = np.tile(np.diag(tiedcv).mean(), n_states)
    elif cvtype == 'tied':
        cv = tiedcv
    elif cvtype == 'diag':
        cv = np.tile(np.diag(tiedcv), (n_states, 1))
    elif cvtype == 'full':
        cv = np.tile(tiedcv, (n_states, 1, 1))
    else:
        raise (ValueError,
               "cvtype must be one of 'spherical', 'tied', 'diag', 'full'")
    return cv


def _covar_mstep_diag(gmm, obs, posteriors, avg_obs, norm, min_covar):
    # For column vectors:
    # covars_c = average((obs(t) - means_c) (obs(t) - means_c).T,
    #                    weights_c)
    # (obs(t) - means_c) (obs(t) - means_c).T
    #     = obs(t) obs(t).T - 2 obs(t) means_c.T + means_c means_c.T
    #
    # But everything here is a row vector, so all of the
    # above needs to be transposed.
    avg_obs2 = np.dot(posteriors.T, obs * obs) * norm
    avg_means2 = gmm._means ** 2
    avg_obs_means = gmm._means * avg_obs * norm
    return avg_obs2 - 2 * avg_obs_means + avg_means2 + min_covar


def _covar_mstep_spherical(*args):
    return _covar_mstep_diag(*args).mean(axis=1)


def _covar_mstep_full(gmm, obs, posteriors, avg_obs, norm, min_covar):
    print "THIS IS BROKEN"
    # Eq. 12 from K. Murphy, "Fitting a Conditional Linear Gaussian
    # Distribution"
    avg_obs2 = np.dot(obs.T, obs)
    #avg_obs2 = np.dot(obs.T, avg_obs)
    cv = np.empty((gmm._n_states, gmm._n_dim, gmm._n_dim))
    for c in xrange(gmm._n_states):
        wobs = obs.T * posteriors[:,c]
        avg_obs2 = np.dot(wobs, obs) / posteriors[:,c].sum()
        mu = gmm._means[c][np.newaxis]
        cv[c] = (avg_obs2 - np.dot(mu, mu.T)
                 + min_covar * np.eye(gmm._n_dim))
    return cv


def _covar_mstep_tied2(*args):
    return _covar_mstep_full(*args).mean(axis=0)


def _covar_mstep_tied(gmm, obs, posteriors, avg_obs, norm, min_covar):
    print "THIS IS BROKEN"
    # Eq. 15 from K. Murphy, "Fitting a Conditional Linear Gaussian
    avg_obs2 = np.dot(obs.T, obs)
    avg_means2 = np.dot(gmm._means.T, gmm._means)
    return (avg_obs2 - avg_means2 + min_covar * np.eye(gmm._n_dim))


def _covar_mstep_slow(gmm, obs, posteriors, avg_obs, norm, min_covar):
    w = posteriors.sum(axis=0)
    covars = np.zeros(gmm._covars.shape)
    for c in xrange(gmm._n_states):
        mu = gmm._means[c]
        #cv = np.dot(mu.T, mu)
        avg_obs2 = np.zeros((gmm._n_dim, gmm._n_dim))
        for t,o in enumerate(obs):
            avg_obs2 += posteriors[t,c] * np.outer(o, o)
        cv = (avg_obs2 / w[c]
              - 2 * np.outer(avg_obs[c] / w[c], mu)
              + np.outer(mu, mu)
              + min_covar * np.eye(gmm._n_dim))
        if gmm.cvtype == 'spherical':
            covars[c] = np.diag(cv).mean()
        elif gmm.cvtype == 'diag':
            covars[c] = np.diag(cv)
        elif gmm.cvtype == 'full':
            covars[c] = cv
        elif gmm.cvtype == 'tied':
            covars += cv / gmm._n_states
    return covars


_covar_mstep_funcs = {'spherical': _covar_mstep_spherical,
                      'diag': _covar_mstep_diag,
                      #'tied': _covar_mstep_tied,
                      #'full': _covar_mstep_full,
                      'tied': _covar_mstep_slow,
                      'full': _covar_mstep_slow}<|MERGE_RESOLUTION|>--- conflicted
+++ resolved
@@ -194,12 +194,8 @@
     array([[ 0.],
            [ 0.]])
     >>> np.round(g.covars, 2)
-    ... #doctest: +NORMALIZE_WHITESPACE
     array([[[ 1.]],
-<<<<<<< HEAD
     <BLANKLINE>
-=======
->>>>>>> bb2e0663
            [[ 1.]]])
 
     >>> # Generate random observations with two modes centered on 0
@@ -207,22 +203,12 @@
     >>> np.random.seed(0)
     >>> obs = np.concatenate((np.random.randn(100, 1),
     ...                       10 + np.random.randn(300, 1)))
-<<<<<<< HEAD
     >>> g.fit(obs) #doctest: +ELLIPSIS
     GMM(n_dim=1, cvtype='diag',
       means=array([[ ...],
            [ ...]]),
       covars=[array([[ ...]]), array([[ ...]])], n_states=2,
       weights=array([ 0.75,  0.25]))
-=======
-    >>> g.fit(obs)
-    ... #doctest: +NORMALIZE_WHITESPACE
-    GMM(n_dim=1, cvtype='diag',
-        means=array([[ 9.94199],
-                     [ 0.05981]]),
-        covars=[array([[ 0.96081]]), array([[ 1.01683]])], n_states=2,
-        weights=array([ 0.75,  0.25]))
->>>>>>> bb2e0663
 
     >>> np.round(g.weights, 2)
     array([ 0.75,  0.25])
@@ -241,19 +227,11 @@
     >>> # Refit the model on new data (initial parameters remain the
     >>> #same), this time with an even split between the two modes.
     >>> g.fit(20 * [[0]] +  20 * [[10]])
-    ... #doctest: +NORMALIZE_WHITESPACE
     GMM(n_dim=1, cvtype='diag',
-<<<<<<< HEAD
       means=array([[ 10.],
            [  0.]]),
       covars=[array([[ 0.001]]), array([[ 0.001]])], n_states=2,
       weights=array([ 0.5,  0.5]))
-=======
-        means=array([[ 10.],
-                     [  0.]]),
-        covars=[array([[ 0.001]]), array([[ 0.001]])], n_states=2,
-        weights=array([ 0.5,  0.5]))
->>>>>>> bb2e0663
 
     >>> np.round(g.weights, 2)
     array([ 0.5,  0.5])
